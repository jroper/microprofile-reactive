--- conflicted
+++ resolved
@@ -542,95 +542,6 @@
      * <p>
      * Any {@link RuntimeException} thrown by the function should be propagated down the stream as an error.
      */
-<<<<<<< HEAD
-    public Consumer<Throwable> getConsumer() {
-      return consumer;
-    }
-  }
-
-  /**
-   * A stage to handle error from upstream. It builds a stream containing all the elements from  upstream. Additionally,
-   * in the case of failure, rather than invoking {@link Subscriber#onError(Throwable)}, it invokes a given method and
-   * emits the result as final event of the stream.
-   *
-   * By default, when a stream encounters an error that prevents it from emitting the expected item to its subscriber,
-   * the stream (publisher) invokes its subscriber's <code>onError</code> method, and then terminate without invoking
-   * any more of its subscriber's methods. This operator changes this behavior. If the current stream encounters an
-   * error, instead of invoking its subscriber's <code>onError</code> method, it will instead emit the return value of
-   * the passed function. This operator prevents errors from propagating or to supply fallback data should errors be
-   * encountered.
-   *
-   * Any {@link RuntimeException} thrown by the function should be propagated down the stream as an error.
-   *
-   */
-  final class OnErrorResume implements Inlet, Outlet {
-    private final Function<Throwable, ?> function;
-
-
-    public OnErrorResume(Function<Throwable, ?>  function) {
-      this.function = function;
-    }
-
-    /**
-     * The error handler.
-     *
-     * @return  the error handler.
-     */
-    public Function<Throwable, ?> getFunction() {
-      return function;
-    }
-  }
-
-  /**
-   * A stage to handle error from upstream. It builds a stream containing all the elements from  upstream. Additionally,
-   * in the case of failure, rather than invoking {@link Subscriber#onError(Throwable)}, it invokes a given method and
-   * switch the control to the returned stream.
-   *
-   * By default, when a stream encounters an error that prevents it from emitting the expected item to its subscriber,
-   * the stream (publisher) invokes its subscriber's <code>onError</code> method, and then terminate without invoking
-   * any more of its subscriber's methods. This operator changes this behavior. If the current stream encounters an
-   * error, instead of invoking its subscriber's <code>onError</code> method, it will instead relinquish control to the
-   * {@link org.eclipse.microprofile.reactive.streams.PublisherBuilder} returned from given function, which invoke the
-   * subscriber's <code>onNext</code> method if it is able to do so. In such a case, because no publisher necessarily
-   * invokes <code>onError</code>, the subscriber may never know that an error happened.
-   *
-   * Any {@link RuntimeException} thrown by the function should be propagated down the stream as an error.
-   *
-   */
-  final class OnErrorResumeWith implements Inlet, Outlet {
-    private final Function<Throwable, Graph> function;
-
-
-    public OnErrorResumeWith(Function<Throwable, Graph>  function) {
-      this.function = function;
-    }
-
-    /**
-     * The error handler.
-     *
-     * @return  the error handler.
-     */
-    public Function<Throwable, Graph> getFunction() {
-      return function;
-    }
-  }
-
-  /**
-   * A stage returning a stream containing all the elements from this stream,
-   * additionally performing the provided action if this stream terminates with an error or completes.
-   * <p>
-   * The given action cannot determine in which case the stream is (error or completed). Use {@link OnError} and
-   * {@link OnComplete} if you need to distinguish the two cases. In addition, the action is called if the stream is
-   * cancelled downstream.
-   * <p>
-   * Any {@link RuntimeException} thrown by the function should be propagated down the stream as an error.
-   */
-  final class OnTerminate implements Inlet, Outlet {
-    private final Runnable action;
-
-    public OnTerminate(Runnable runnable) {
-      this.action = runnable;
-=======
     final class OnComplete implements Inlet, Outlet {
         private final Runnable action;
 
@@ -646,7 +557,73 @@
         public Runnable getAction() {
             return action;
         }
->>>>>>> 41f41e28
+    }
+
+    /**
+     * A stage to handle error from upstream. It builds a stream containing all the elements from  upstream. Additionally,
+     * in the case of failure, rather than invoking {@link Subscriber#onError(Throwable)}, it invokes a given method and
+     * emits the result as final event of the stream.
+     *
+     * By default, when a stream encounters an error that prevents it from emitting the expected item to its subscriber,
+     * the stream (publisher) invokes its subscriber's <code>onError</code> method, and then terminate without invoking
+     * any more of its subscriber's methods. This operator changes this behavior. If the current stream encounters an
+     * error, instead of invoking its subscriber's <code>onError</code> method, it will instead emit the return value of
+     * the passed function. This operator prevents errors from propagating or to supply fallback data should errors be
+     * encountered.
+     *
+     * Any {@link RuntimeException} thrown by the function should be propagated down the stream as an error.
+     *
+     */
+    final class OnErrorResume implements Inlet, Outlet {
+        private final Function<Throwable, ?> function;
+
+
+        public OnErrorResume(Function<Throwable, ?>  function) {
+            this.function = function;
+        }
+
+        /**
+         * The error handler.
+         *
+         * @return  the error handler.
+         */
+        public Function<Throwable, ?> getFunction() {
+            return function;
+        }
+    }
+
+    /**
+     * A stage to handle error from upstream. It builds a stream containing all the elements from  upstream. Additionally,
+     * in the case of failure, rather than invoking {@link Subscriber#onError(Throwable)}, it invokes a given method and
+     * switch the control to the returned stream.
+     *
+     * By default, when a stream encounters an error that prevents it from emitting the expected item to its subscriber,
+     * the stream (publisher) invokes its subscriber's <code>onError</code> method, and then terminate without invoking
+     * any more of its subscriber's methods. This operator changes this behavior. If the current stream encounters an
+     * error, instead of invoking its subscriber's <code>onError</code> method, it will instead relinquish control to the
+     * {@link org.eclipse.microprofile.reactive.streams.PublisherBuilder} returned from given function, which invoke the
+     * subscriber's <code>onNext</code> method if it is able to do so. In such a case, because no publisher necessarily
+     * invokes <code>onError</code>, the subscriber may never know that an error happened.
+     *
+     * Any {@link RuntimeException} thrown by the function should be propagated down the stream as an error.
+     *
+     */
+    final class OnErrorResumeWith implements Inlet, Outlet {
+        private final Function<Throwable, Graph> function;
+
+
+        public OnErrorResumeWith(Function<Throwable, Graph>  function) {
+            this.function = function;
+        }
+
+        /**
+         * The error handler.
+         *
+         * @return  the error handler.
+         */
+        public Function<Throwable, Graph> getFunction() {
+            return function;
+        }
     }
 
     /**
@@ -706,7 +683,7 @@
     }
 
     final class Cancel implements Inlet {
-        public final static Cancel INSTANCE = new Cancel();
+        public static final Cancel INSTANCE = new Cancel();
 
         private Cancel() {
         }
