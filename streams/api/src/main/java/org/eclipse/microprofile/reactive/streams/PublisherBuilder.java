--- conflicted
+++ resolved
@@ -69,21 +69,12 @@
   }
 
   /**
-<<<<<<< HEAD
    * Returns a stream containing all the elements from this stream, additionally performing the provided action on each
    * element.
    *
    * @param consumer The function called for every element.
    * @return A new processor builder that consumes elements of type <code>T</code> and emits the same elements. In between,
    * the given function is called for each element.
-=======
-   * Returns a stream containing all the elements from this stream,
-   * additionaly perfoming the provided action on each element.
-   *
-   * @param consumer The function called for every element.
-   * @return A new processor builder that consumes elements of type <code>T</code> and emits the same elements. In between, the given function
-   * is called for each element.
->>>>>>> e08de122
    */
   public PublisherBuilder<T> peek(Consumer<? super T> consumer) {
     return addStage(new Stage.Peek(consumer));
@@ -364,9 +355,9 @@
    * @param accumulator an associative, non-interfering, stateless function for incorporating an additional element into a
    *              result
    * @param <R>  The result of the collector.
-   * @return A {@link CompletionBuilder} that emits the collected result.
-   */
-  public <R> CompletionBuilder<R> collect(Supplier<R> supplier, BiConsumer<R,? super T> accumulator) {
+   * @return A {@link CompletionRunner} that emits the collected result.
+   */
+  public <R> CompletionRunner<R> collect(Supplier<R> supplier, BiConsumer<R,? super T> accumulator) {
     // The combiner is not used, so the used, but should not be null
     return addTerminalStage(new Stage.Collect(Collector.of(supplier, accumulator, (a, b) -> a)));
   }
