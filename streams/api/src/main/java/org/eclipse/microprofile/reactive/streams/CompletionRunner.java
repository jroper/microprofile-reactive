--- conflicted
+++ resolved
@@ -36,37 +36,6 @@
  */
 public final class CompletionRunner<T> {
 
-<<<<<<< HEAD
-  private final ReactiveStreamsGraphBuilder graphBuilder;
-
-  CompletionRunner(ReactiveStreamsGraphBuilder graphBuilder) {
-    this.graphBuilder = graphBuilder;
-  }
-
-
-  /**
-   * Run this stream, using the first {@link ReactiveStreamsEngine} found by the {@link java.util.ServiceLoader}.
-   *
-   * @return A completion stage that will be redeemed with the result of the stream, or an error if the stream fails.
-   */
-  public CompletionStage<T> run() {
-    return run(ReactiveStreamsGraphBuilder.defaultEngine());
-  }
-
-  /**
-   * Run this stream, using the supplied {@link ReactiveStreamsEngine}.
-   *
-   * @param engine The engine to run the stream with.
-   * @return A completion stage that will be redeemed with the result of the stream, or an error if the stream fails.
-   */
-  public CompletionStage<T> run(ReactiveStreamsEngine engine) {
-    return engine.buildCompletion(toGraph());
-  }
-
-  Graph toGraph() {
-    return graphBuilder.build(false, false);
-  }
-=======
     private final ReactiveStreamsGraphBuilder graphBuilder;
 
     CompletionRunner(ReactiveStreamsGraphBuilder graphBuilder) {
@@ -90,7 +59,10 @@
      * @return A completion stage that will be redeemed with the result of the stream, or an error if the stream fails.
      */
     public CompletionStage<T> run(ReactiveStreamsEngine engine) {
-        return engine.buildCompletion(graphBuilder.build(false, false));
+        return engine.buildCompletion(toGraph());
     }
->>>>>>> 20b08d30
+
+    Graph toGraph() {
+        return graphBuilder.build(false, false);
+    }
 }